--- conflicted
+++ resolved
@@ -75,9 +75,6 @@
     }
 }
 
-<<<<<<< HEAD
-#[derive(Debug, Copy, Clone, Default, Serialize, Deserialize, Eq, PartialEq, From, Add, AddAssign)]
-=======
 impl num::Zero for FairPlayValue {
     fn zero() -> Self {
         FairPlayValue(0)
@@ -87,8 +84,9 @@
     }
 }
 
-#[derive(Debug, Copy, Clone, Default, Eq, PartialEq, From, Add, AddAssign)]
->>>>>>> 760895ee
+#[derive(
+    Debug, Copy, Clone, Default, Serialize, Deserialize, Eq, PartialEq, From, Add, AddAssign,
+)]
 pub struct CardCount(u8);
 
 impl<T> Mul<T> for CardCount
