//! LSV JSON data interface
//!
//! The plan is to eventually move the data module to a separate crate.
//!
//! Data source: https://github.com/lsv/fifa-worldcup-2018
use serde::{Deserialize, Serialize};
use std::collections::HashMap;
use std::convert::TryInto;
use thiserror::Error;
<<<<<<< HEAD
use wwc_core::fair_play::FairPlay;
=======
use wwc_core::fair_play::FairPlayScore;
>>>>>>> 760895ee
use wwc_core::game::GoalCount;
use wwc_core::group::game::{PlayedGroupGame, PreGroupGame, Score};
use wwc_core::group::{Group, GroupError, GroupId, Groups};
use wwc_core::team::{Rank, Team, TeamId};
use wwc_core::Date;

pub fn try_groups_from_data(data: &Data) -> Result<Groups, LsvParseError> {
    let groups_with_err = data.groups.iter().map(|(id, group)| {
        let group: Result<Group, GroupError> = (group.clone()).try_into();
        (id, group)
    });
    if groups_with_err.clone().any(|(_, group)| group.is_err()) {
        Err(LsvParseError::GroupError)
    } else {
        Ok(groups_with_err
            .map(|(id, group)| (*id, group.unwrap()))
            .collect())
    }
}

#[derive(Debug, Deserialize, Serialize)]
pub struct Data {
    pub teams: Vec<ParseTeam>,
    pub groups: HashMap<GroupId, ParseGroup>,
}

#[derive(Debug, Deserialize, Serialize, PartialEq)]
pub struct ParseTeam {
    id: TeamId,
    name: String,
    #[serde(rename = "fifaCode")]
    fifa_code: String,
    iso2: String,
    rank: Option<Rank>,
}

impl TryInto<Team> for ParseTeam {
    type Error = LsvParseError;
    fn try_into(self) -> Result<Team, Self::Error> {
        if let Some(rank) = self.rank {
            Ok(Team::new(
                self.id,
                self.name,
                self.fifa_code,
                self.iso2,
                rank,
            ))
        } else {
            Err(Self::Error::TeamError)
        }
    }
}

#[derive(Debug, Clone, Deserialize, Serialize)]
pub struct ParseGroup {
    name: String,
    #[serde(rename = "matches")]
    games: Vec<ParseGame>,
}

impl TryInto<Group> for ParseGroup {
    type Error = GroupError;
    fn try_into(self) -> Result<Group, Self::Error> {
        let upcoming_games = self
            .games
            .iter()
            .filter(|game| !game.finished)
            .map(|game| {
                let game = *game;
                game.try_into()
            })
            .collect::<Result<Vec<PreGroupGame>, GroupError>>()?;

        let played_games = self
            .games
            .iter()
            .filter(|game| game.finished)
            .map(|game| {
                let game = *game;
                game.try_into()
            })
            .collect::<Result<Vec<PlayedGroupGame>, GroupError>>()?;
        Group::try_new(played_games, upcoming_games)
    }
}

#[derive(Debug, Clone, Copy, Deserialize, Serialize)]
pub struct ParseGame {
    #[serde(rename = "name")]
    id: u8,
    #[serde(rename = "type")]
    type_: GameType,
    home_team: TeamId,
    away_team: TeamId,
    home_result: GoalCount,
    away_result: GoalCount,
    home_penalty: Option<GoalCount>,
    away_penalty: Option<GoalCount>,
    home_fair_play: Option<FairPlay>,
    away_fair_play: Option<FairPlay>,
    finished: bool,
    date: Date,
}

impl TryInto<PreGroupGame> for ParseGame {
    type Error = GroupError;
    fn try_into(self) -> Result<PreGroupGame, Self::Error> {
        PreGroupGame::try_new(self.id, self.home_team, self.away_team, self.date)
    }
}

impl TryInto<PlayedGroupGame> for ParseGame {
    type Error = GroupError;
    fn try_into(self) -> Result<PlayedGroupGame, Self::Error> {
<<<<<<< HEAD
        PlayedGroupGame::try_new(
            self.id,
            self.home_team,
            self.away_team,
            (self.home_result, self.away_result),
            (
                self.home_fair_play.unwrap_or_default().value(),
                self.away_fair_play.unwrap_or_default().value(),
            ),
            self.date,
        )
=======
        let game = PreGroupGame::try_new(self.id, self.home_team, self.away_team, self.date)?;
        let score = Score::from((self.home_result, self.away_result));
        let fair_play_score = FairPlayScore::from((0, 0));
        Ok(game.play(score, fair_play_score))
>>>>>>> 760895ee
    }
}

#[derive(Debug, Clone, Copy, Deserialize, Serialize)]
#[serde(rename_all = "lowercase")]
enum GameType {
    Group,
    Qualified,
    Winner,
    Loser,
}

#[derive(Error, Debug)]
pub enum LsvParseError {
    #[error("Error parsing team")]
    TeamError,
    #[error("Error parsing group")]
    GroupError,
}<|MERGE_RESOLUTION|>--- conflicted
+++ resolved
@@ -7,11 +7,7 @@
 use std::collections::HashMap;
 use std::convert::TryInto;
 use thiserror::Error;
-<<<<<<< HEAD
-use wwc_core::fair_play::FairPlay;
-=======
-use wwc_core::fair_play::FairPlayScore;
->>>>>>> 760895ee
+use wwc_core::fair_play::{FairPlay, FairPlayScore};
 use wwc_core::game::GoalCount;
 use wwc_core::group::game::{PlayedGroupGame, PreGroupGame, Score};
 use wwc_core::group::{Group, GroupError, GroupId, Groups};
@@ -126,24 +122,10 @@
 impl TryInto<PlayedGroupGame> for ParseGame {
     type Error = GroupError;
     fn try_into(self) -> Result<PlayedGroupGame, Self::Error> {
-<<<<<<< HEAD
-        PlayedGroupGame::try_new(
-            self.id,
-            self.home_team,
-            self.away_team,
-            (self.home_result, self.away_result),
-            (
-                self.home_fair_play.unwrap_or_default().value(),
-                self.away_fair_play.unwrap_or_default().value(),
-            ),
-            self.date,
-        )
-=======
         let game = PreGroupGame::try_new(self.id, self.home_team, self.away_team, self.date)?;
         let score = Score::from((self.home_result, self.away_result));
         let fair_play_score = FairPlayScore::from((0, 0));
         Ok(game.play(score, fair_play_score))
->>>>>>> 760895ee
     }
 }
 
